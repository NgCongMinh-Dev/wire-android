apply plugin: 'com.android.application'
apply plugin: 'kotlin-android'
apply plugin: 'jp.leafytree.android-scala'
apply plugin: 'hugo'
apply plugin: 'com.mutualmobile.gradle.plugins.dexinfo'
apply from: 'config/quality.gradle'


repositories {
    flatDir {
        dirs 'libs'
    }
}

ext {
    majorVersion = "3.32."

    scalaMajorVersion = '2.11'
    scalaVersion = scalaMajorVersion + '.12'

    supportLibVersion = '27.1.1'
    playServicesVersion = '15.0.1'
    audioVersion = System.getenv("AUDIO_VERSION") ?: '1.209.0@aar'
    stethoVersion = '1.5.0'
    zMessagingVersion = "141.0.2269"
    paging_version = "1.0.0"

    avsVersion = '4.9.170@aar'
    avsInternalVersion = avsVersion //leave this here in case we want to test specific AVS versions on internal
    avsName = 'avs'
    avsGroup = 'com.wire'

    // proprietary avs artifact configuration
<<<<<<< HEAD
    customAvsVersion = '5.0.9@aar'
=======
    customAvsVersion = '4.9.12@aar'
>>>>>>> 50457758
    customAvsInternalVersion = customAvsVersion
    customAvsName = 'avs'
    customAvsGroup = 'com.wearezeta.avs'

    zMessagingDevVersion = System.getenv("LOCAL_ZMESSAGING_VERSION") ?: ((System.getenv("ZMESSAGING_VERSION") ?: zMessagingVersion) + '-DEV')
    zMessagingReleaseVersion = System.getenv("LOCAL_ZMESSAGING_VERSION") ?: ((System.getenv("ZMESSAGING_VERSION") ?: zMessagingVersion) + '@aar')

}

if (project.file('user.gradle').exists()) {
    apply from: "user.gradle"
}

task copyCustomResources(type: Copy) {
    if (!customConfig.exists() || gradle.startParameter.taskNames.contains("clean")) {
        return
    }

    def iconFolder = (config.iconFolder ?: 'icons')
    def targetResFolder = "$rootDir/app/src/main/res"
    def iconSubfolders = [
            'ldpi': 'drawable-ldpi',
            'mdpi': 'drawable-mdpi',
            'hdpi': 'drawable-hdpi',
            'xhdpi': 'drawable-xhdpi',
            'xxhdpi': 'drawable-xxhdpi',
            'xxxhdpi': 'drawable-xxxhdpi'
    ]

    def resources = [
            "ic_launcher_wire.png" : (config.launcherIcon ?: '')
    ]

    resources.findAll { targetFileName, sourceFileName -> !sourceFileName.empty }
            .collectEntries { targetFileName, sourceFileName ->
                iconSubfolders.collectEntries { sourceSub, targetSub ->
                    [(customDir + '/' + iconFolder + '/' + sourceSub + '/' + sourceFileName) : [(targetResFolder + '/' + targetSub),  targetFileName]]
                }
            }
            .each { sourcePath, targetPath ->
                def source = file(sourcePath)
                assert source.exists()
                copy {
                    from source
                    rename { String filename -> return targetPath[1] }
                    into file(targetPath[0])
                }
                project.logger.info("Copied $sourcePath to ${targetPath[0]}/${targetPath[1]}")
            }

    copy {
        from file(customDir + '/strings/strings.xml') into file(targetResFolder + '/values')
        from file(customDir + '/strings/strings_no_translate.xml') into file(targetResFolder + '/values')
    }

    config.languages.each { code ->
        def targetStringDir = "$targetResFolder/values-$code"
        copy {
            mkdir targetStringDir
            from file("$customDir/strings/$code/strings.xml") into file(targetStringDir)
        }
    }
}

android {
    //Trigger the licenseFormat task at least once in any compile phase
    applicationVariants.all { variant ->
        variant.javaCompiler.dependsOn(rootProject.licenseFormat)
    }

    preBuild.dependsOn(copyCustomResources)

    compileSdkVersion = 27
    buildToolsVersion = '28.0.3'

    defaultConfig {
        minSdkVersion rootProject.ext.minSdkVersion
        targetSdkVersion rootProject.ext.targetSdkVersion
        versionCode System.getenv("BUILD_NUMBER") as Integer ?: 99999
        versionName majorVersion + android.defaultConfig.versionCode
        applicationId "com.waz.zclient"
        testInstrumentationRunner "com.waz.background.TestRunner"
        manifestPlaceholders = [customURLScheme: config.custom_url_scheme]

        buildConfigField 'Integer', 'MAX_ACCOUNTS',               "$config.maxAccounts"
        buildConfigField 'String',  'BACKEND_URL',                "\"$config.backendUrl\""
        buildConfigField 'String',  'WEBSOCKET_URL',              "\"$config.websocketUrl\""
        buildConfigField 'boolean', 'ACCOUNT_CREATION_ENABLED',   "$config.allow_account_creation"
        buildConfigField 'boolean',  'ALLOW_SSO',                    "$config.allowSSO"
        buildConfigField 'String',  'SUPPORT_EMAIL',              "\"$config.supportEmail\""
        buildConfigField 'String',  'FIREBASE_PUSH_SENDER_ID',    "\"$config.firebasePushSenderId\""
        buildConfigField 'String',  'FIREBASE_APP_ID',            "\"$config.firebaseAppId\""
        buildConfigField 'String',  'FIREBASE_API_KEY',           "\"$config.firebaseApiKey\""
        buildConfigField 'boolean', 'ENABLE_BLACKLIST',           "$config.enableBlacklist"
        buildConfigField 'String',  'BLACKLIST_HOST',             "\"$config.blacklistHost\""
        buildConfigField 'String',  'CERTIFICATE_PIN_DOMAIN',     "\"$config.certificatePin.domain\""
        buildConfigField 'String',  'CERTIFICATE_PIN_BYTES',      "\"$config.certificatePin.certificate\""
        buildConfigField 'boolean', 'SUBMIT_CRASH_REPORTS',       "$config.submitCrashReports"
        buildConfigField 'boolean', 'ALLOW_MARKETING_COMMUNICATION', "$config.allowMarketingCommunication"
        buildConfigField 'boolean', 'ALLOW_CHANGE_OF_EMAIL',      "$config.allowChangeOfEmail"
        buildConfigField 'String',  'CUSTOM_URL_SCHEME',          "\"$config.custom_url_scheme\""
        buildConfigField 'Integer', 'NEW_PASSWORD_MINIMUM_LENGTH', "$config.new_password_minimum_length"
        buildConfigField 'Integer', 'NEW_PASSWORD_MAXIMUM_LENGTH', "$config.new_password_maximum_length"
    }

    packagingOptions {
        // Need to exclude all armeabi/mips libs
        // as not all of our libs support these architectures
        exclude 'lib/armeabi/libgnustl_shared.so'
        exclude 'lib/armeabi/libspotify_embedded_shared.so'
        exclude 'lib/armeabi/libspotify_sdk.so'
        exclude 'lib/mips/librs.blur.so'
        exclude 'lib/mips/librs.decode.so'
        exclude 'lib/mips/librsjni.so'
        exclude 'lib/mips/libRSSupport.so'
        exclude 'lib/arm64-v8a/libjnidispatch.so'
        exclude 'lib/armeabi/libjnidispatch.so'
        exclude 'lib/mips/libjnidispatch.so'
        exclude 'lib/mips64/libjnidispatch.so'
        exclude 'lib/x86_64/libjnidispatch.so'
    }

    testOptions {
        unitTests.returnDefaultValues = true
        unitTests.all {
            // All the usual Gradle options.
            testLogging {
                events "passed", "skipped", "failed", "standardOut", "standardError"
                outputs.upToDateWhen { false }
                showStandardStreams = true
            }
        }
    }

    compileOptions {
        compileSdkVersion rootProject.ext.compileSdkVersion
        buildToolsVersion rootProject.ext.buildToolsVersion
    }

    if (file("signing.gradle").exists()) {
        apply from: 'signing.gradle'
    }

    dexOptions {
        preDexLibraries false
        javaMaxHeapSize '4g'
    }

    buildTypes {
        release {
            proguardFiles 'proguard-android-optimize-wire.txt', 'proguard-rules.txt'
            minifyEnabled true
            multiDexEnabled true
            shrinkResources true
            manifestPlaceholders = [applicationVmSafeMode: "false",
                                    localyticsGcmSenderId: "\\ 826316279849"]
        }

        debug {
            // To get debugging properly working again - https://code.google.com/p/android/issues/detail?id=177480
            testCoverageEnabled = System.getenv("JOB_NAME") == "full-test-coverage"
            versionNameSuffix = " " + getDate()
            multiDexEnabled true
            manifestPlaceholders = [applicationVmSafeMode: "true",
                                    localyticsGcmSenderId: "\\ 826316279849"]
            signingConfig signingConfigs.debug
        }
    }

    flavorDimensions "default"

    productFlavors {
        dev {
            applicationId "com.waz.zclient.dev"
            versionName majorVersion + android.defaultConfig.versionCode + "-dev"
            manifestPlaceholders = [applicationLabel       : "Wire Dev",
                                    applicationIcon        : "@drawable/ic_launcher_wire_dev",
                                    sharedUserId           : "",
                                    internal_features      : "true"]
            buildConfigField 'boolean', 'DEVELOPER_FEATURES_ENABLED', 'true'
            buildConfigField 'boolean', 'LOGGING_ENABLED',        'true'
            buildConfigField 'boolean', 'SAFE_LOGGING',     'false'
        }

        candidate {
            applicationId "com.wire.candidate"
            versionName majorVersion + android.defaultConfig.versionCode + "-candidate"
            manifestPlaceholders = [applicationLabel       : "Wire Candidate",
                                    applicationIcon        : "@drawable/ic_launcher_wire_candidate",
                                    sharedUserId           : "",
                                    internal_features      : "false"]

            buildConfigField 'boolean', 'DEVELOPER_FEATURES_ENABLED', 'true'
            buildConfigField 'boolean', 'LOGGING_ENABLED',        "$config.loggingEnabled"
            buildConfigField 'boolean', 'SAFE_LOGGING',     'true'
        }

        prod {
            applicationId config.applicationId
            manifestPlaceholders = [applicationLabel       : config.appName,
                                    applicationIcon        : "@drawable/ic_launcher_wire",
                                    sharedUserId           : config.userId,
                                    internal_features      : "false"]

            buildConfigField 'boolean', 'DEVELOPER_FEATURES_ENABLED', 'false'
            buildConfigField 'boolean', 'LOGGING_ENABLED',        "$config.loggingEnabled"
            buildConfigField 'boolean', 'SAFE_LOGGING',     'true'
        }

        internal {
            applicationId "com.wire.internal"
            versionName majorVersion + android.defaultConfig.versionCode + "-internal"
            manifestPlaceholders = [applicationLabel : "Wire Internal",
                                    applicationIcon  : "@drawable/ic_launcher_wire_internal",
                                    sharedUserId     : "",
                                    internal_features: "true"]

            buildConfigField 'boolean', 'DEVELOPER_FEATURES_ENABLED',    'true'
            buildConfigField 'boolean', 'LOGGING_ENABLED',        'true'
            buildConfigField 'boolean', 'SAFE_LOGGING',     'true'
        }

        experimental {
            applicationId "com.wire.x"
            versionName majorVersion + android.defaultConfig.versionCode + "-exp"
            manifestPlaceholders = [applicationLabel       : "Wire Exp",
                                    applicationIcon        : "@drawable/ic_launcher_wire_playground",
                                    sharedUserId           : "",
                                    internal_features      : "true"]

            buildConfigField 'boolean', 'DEVELOPER_FEATURES_ENABLED', 'true'
            buildConfigField 'boolean', 'LOGGING_ENABLED',        'true'
            buildConfigField 'boolean', 'SAFE_LOGGING',     'true'
        }
    }


    sourceSets {
        androidTest {
            java.srcDirs += ['build/generated/source/apt/androidTest/dev/debug']
            java.srcDirs += ['src/androidTest/kotlin']
        }

        test {
            scala.srcDirs += ['src/test/scala']
        }
    }

    /* to ignore error where multiple libs have this file */
    packagingOptions {
        exclude 'META-INF/services/javax.annotation.processing.Processor'
        exclude 'META-INF/LICENSE.txt'
        exclude 'META-INF/NOTICE.txt'
        exclude 'META-INF/DEPENDENCIES'
        exclude 'META-INF/LICENSE'
        exclude 'META-INF/NOTICE'
        exclude 'APK_LICENSE.txt'
        exclude 'LICENSE.txt'
    }

}

dexinfo {
    maxDepth 2
}

dependencies {
    implementation project(':lintlib')

    //    implementation fileTree(dir: 'libs', include: ['*.jar'])
    implementation "org.scala-lang:scala-library:$scalaVersion"
    implementation "org.scala-lang:scala-reflect:$scalaVersion"
    implementation "org.jetbrains.kotlin:kotlin-stdlib-jdk7:$kotlinVersion"

    //wire libraries:
    implementation "com.wire:audio-notifications:$audioVersion"
    //don't include wire translations for custom builds
    if (customRepository.isEmpty() || token.isEmpty()) {
        implementation 'com.wire:wiretranslations:1.+'
    }

    // TODO  Nasty hack to be able to build add only one wire-core flavor to the build

    // TODO  (I know, it sucks, will think of a better way to do this, and we need this

    // TODO   when there are different SE APIs in dev vs internal/prod)
    boolean internal = true
    for (String taskName : gradle.startParameter.taskNames) {
        if (taskName.contains("Prod") || taskName.contains("Candidate") || taskName == "aPR") {
            internal = false
            break
        }
    }

    // For using local files in app/libs
    //implementation (name:'avs', ext:'aar')
    //implementation (name:'audio-notifications', ext:'aar')
    //implementation (name:'zmessaging-android', ext:'aar')

    implementation "$avsGroup:$avsName:${internal ? avsInternalVersion : avsVersion}"
    implementation("com.wire:zmessaging-android:${internal ? zMessagingDevVersion : zMessagingReleaseVersion}") {
        transitive = true
    }

    //support libraries
    implementation 'com.android.support:multidex:1.0.3'
    implementation "com.android.support:support-v4:$supportLibVersion"
    implementation "com.android.support:support-v13:$supportLibVersion"
    implementation "com.android.support:design:$supportLibVersion"
    implementation "com.android.support:appcompat-v7:$supportLibVersion"
    implementation "com.android.support:recyclerview-v7:$supportLibVersion"
    implementation "com.android.support:preference-v7:$supportLibVersion"
    implementation "com.android.support:cardview-v7:$supportLibVersion"
    implementation "com.android.support:gridlayout-v7:$supportLibVersion"
    implementation "com.android.support:support-annotations:$supportLibVersion"
    implementation "com.android.support:cardview-v7:$supportLibVersion"
    implementation 'com.android.support.constraint:constraint-layout:1.1.3'
    implementation "android.arch.paging:runtime:$paging_version"

    // Play services
    implementation "com.google.android.gms:play-services-base:$playServicesVersion"
    implementation "com.google.android.gms:play-services-maps:$playServicesVersion"
    implementation "com.google.android.gms:play-services-location:$playServicesVersion"
    implementation "com.google.android.gms:play-services-gcm:$playServicesVersion"
    implementation ('com.google.firebase:firebase-messaging:17.3.0') {
        exclude group: 'com.google.firebase', module: 'firebase-analytics'
        exclude group: 'com.google.firebase', module: 'firebase-measurement-connector'
    }

    //WorkManager
    def work_version = "1.0.0-alpha13"
    implementation "android.arch.work:work-runtime:$work_version"

    //third party libraries
    implementation 'com.evernote:android-job:1.2.6'
    implementation 'com.jakewharton.timber:timber:4.7.0'
    implementation 'com.jakewharton.threetenabp:threetenabp:1.1.0'
    implementation 'com.facebook.rebound:rebound:0.3.8'
    implementation 'com.atlassian.commonmark:commonmark:0.11.0'
    implementation 'net.java.dev.jna:jna:4.4.0@aar'
    devImplementation "com.facebook.stetho:stetho:$stethoVersion"
    experimentalImplementation "com.facebook.stetho:stetho:$stethoVersion"
    internalImplementation "com.facebook.stetho:stetho:$stethoVersion"

    // Test dependencies
    testImplementation 'junit:junit:4.12'
    testImplementation("org.scalatest:scalatest_$scalaMajorVersion:2.2.6") {
        exclude module: 'scala-library'
    }
    testImplementation 'org.mockito:mockito-core:1.10.19'
    //The dexmaker stuff is needed for Mockito to work completely
    testImplementation 'com.crittercism.dexmaker:dexmaker:1.4'
    testImplementation 'com.crittercism.dexmaker:dexmaker-dx:1.4'
    testImplementation 'com.crittercism.dexmaker:dexmaker-mockito:1.4'
    testImplementation "android.arch.paging:common:$paging_version"

    androidTestImplementation 'junit:junit:4.12'
    androidTestImplementation 'org.mockito:mockito-core:1.10.19'
    androidTestImplementation 'com.android.support.test:runner:1.0.2'
    androidTestImplementation 'com.android.support.test:rules:1.0.2'

    //The dexmaker stuff is needed for Mockito to work completely
    androidTestImplementation 'com.crittercism.dexmaker:dexmaker:1.4'
    androidTestImplementation 'com.crittercism.dexmaker:dexmaker-dx:1.4'
    androidTestImplementation 'com.crittercism.dexmaker:dexmaker-mockito:1.4'
    androidTestImplementation "android.arch.work:work-testing:$work_version"

    ScalaCompileOptions.metaClass.daemonServer = true
    ScalaCompileOptions.metaClass.fork = true
    ScalaCompileOptions.metaClass.useAnt = false
    ScalaCompileOptions.metaClass.useCompileDaemon = false
}

tasks.withType(ScalaCompile) {
    scalaCompileOptions.additionalParameters = [
        "-feature",
        "-Xfuture",
        "-Xfatal-warnings",
        "-deprecation",
        "-Ywarn-unused-import",
        "-encoding",
        "UTF-8"]
}

static def getDate() {
    def date = new Date()
    def formattedDate = date.format('MM/dd HH:mm:ss')
    return formattedDate
}

def getApiKey(String property) {
    if (file("$projectDir/api-keys.properties").exists()) {
        Properties properties = new Properties()
        properties.load(new FileInputStream("$projectDir/api-keys.properties"))
        return properties.getProperty(property)
    } else {
        return UUID.randomUUID().toString().replaceAll("-", "")
    }
}

//add pretty naming to apk filename
android.applicationVariants.all { variant ->
    def appName
    //Check if an applicationName property is supplied; if not use the name of the parent project.
    if (project.hasProperty("applicationName")) {
        appName = applicationName
    } else {
        appName = "wire"
    }

    variant.outputs.each { output ->
        def newApkName
        newApkName = "${appName}-${output.baseName}-${majorVersion}${android.defaultConfig.versionCode}.apk"

        output.outputFileName = new File("../..", newApkName)
    }
}<|MERGE_RESOLUTION|>--- conflicted
+++ resolved
@@ -31,11 +31,7 @@
     avsGroup = 'com.wire'
 
     // proprietary avs artifact configuration
-<<<<<<< HEAD
     customAvsVersion = '5.0.9@aar'
-=======
-    customAvsVersion = '4.9.12@aar'
->>>>>>> 50457758
     customAvsInternalVersion = customAvsVersion
     customAvsName = 'avs'
     customAvsGroup = 'com.wearezeta.avs'
