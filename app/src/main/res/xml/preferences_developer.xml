--- conflicted
+++ resolved
@@ -46,16 +46,6 @@
         android:title="@string/pref_dev_version_info_id_title"
         />
 
-<<<<<<< HEAD
-    <CheckBoxPreference
-        android:defaultValue="true"
-        android:key="@string/pref_dev_assets_v3_key"
-        android:title="@string/pref_dev_assets_v3_title"
-        android:summary="@string/pref_dev_assets_v3_summary"
-        />
-
-=======
->>>>>>> 6ab585e2
     <ListPreference
         android:key="@string/pref_dev_calling_v3_key"
         android:title="@string/pref_dev_calling_v3_title"
