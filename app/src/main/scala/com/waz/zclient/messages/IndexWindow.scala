/**
  * Wire
  * Copyright (C) 2017 Wire Swiss GmbH
  *
  * This program is free software: you can redistribute it and/or modify
  * it under the terms of the GNU General Public License as published by
  * the Free Software Foundation, either version 3 of the License, or
  * (at your option) any later version.
  *
  * This program is distributed in the hope that it will be useful,
  * but WITHOUT ANY WARRANTY; without even the implied warranty of
  * MERCHANTABILITY or FITNESS FOR A PARTICULAR PURPOSE.  See the
  * GNU General Public License for more details.
  *
  * You should have received a copy of the GNU General Public License
  * along with this program.  If not, see <http://www.gnu.org/licenses/>.
  */
package com.waz.zclient.messages

import com.waz.ZLog._
import com.waz.ZLog.ImplicitTag._
import com.waz.content.MessagesCursor
import com.waz.content.MessagesCursor.Entry
import com.waz.model.MessageData
import com.waz.zclient.messages.RecyclerCursor.RecyclerNotifier
import com.waz.utils._

import scala.collection.Searching.Found
import scala.collection.mutable.ArrayBuffer

/**
  * Index maintaining message indices for currently displayed messages.
  *
  * RecyclerView wants to get notification about data set changes with list position.
  * Our storage on the other hand produces events containing actual messages,
  * we need to maintain an index to know in which position given messages are displayed.
  *
  * RecyclerView only cares about notifications for visible elements, so it's enough to
  * keep a small window around current position, and ignore changes outside of it.
  */
class IndexWindow(cursor: RecyclerCursor, notifier: RecyclerNotifier, size: Int = 100) {
  import IndexWindow._

  private val ord = implicitly[Ordering[Entry]]

  var data = IndexedSeq.empty[Entry]
  var totalCount = 0

  var offset = 0

  def shouldReload(position: Int): Boolean = offset > math.max(0, position - 25) || offset + data.length < math.min(cursor.count, position + 25)

  // moves window to specified position, this doesn't generate any notifications, as underlying data didn't really change
  def reload(c: MessagesCursor, position: Int) = {
    offset = math.max(0, position - 50)
    data = c.getEntries(offset, math.min(cursor.count - offset, 100)).toIndexedSeq
    val size = c.size
    if (size != totalCount) {
      totalCount = size
      error("MessagesCursor size has changed unexpectedly, will notify data set change.")
      notifier.notifyDataSetChanged()
    }
  }

  private def search(e: Entry) = data.binarySearch(e, identity)

  def clear() = {
    offset = 0
    data = IndexedSeq.empty
    notifier.notifyDataSetChanged()
  }

  def onUpdated(prev: MessageData, current: MessageData) =
    search(Entry(current)) match {
      case Found(pos) =>
        verbose(s"found, notifying adapter at pos: ${offset + pos}")
        notifier.notifyItemRangeChanged(offset + pos, 1)
      case _ =>
        verbose("no need to notify about changes outside of window")
    }

  /**
    * Reloads index and notifies recycler about data changes.
    * This is called when cursor is reloaded due to some data change.
    * We need to compare old index with new data to find out if any messages were added or removed.
    * Most of the time our cursor will have only small change (one addition or removal), we don't try to be exact here,
    * RecyclerView expects to receive just one notification anyway, so we will fall back to generic notifyItemRangeChanged
    * in case of more complicated changes, will notify with range encompassing all changes.
    *
    * We also track total count of messages to detect any additions or removals outside of current window.
    * Will report full data set change if deduced changes doen't add up with total count, this is needed to avoid inconsistencies in recycler view.
    *
    * XXX: This doesn't work well when message is moved, it will just update all messages in range of move.
    * We might want to improve that, although we rarely move messages, only in case of race conditions,
    * there is no intended use case for moving of message.
    */
  def cursorChanged(c: MessagesCursor) = {
<<<<<<< HEAD
    val items = if (c.size > 0) c.getEntries(offset, math.min(cursor.count - offset, 100)).toIndexedSeq else IndexedSeq[Entry]()
=======
    val items = if (cursor.count > 0) c.getEntries(offset, math.min(cursor.count - offset, 100)).toIndexedSeq else IndexedSeq.empty
>>>>>>> 818ed4b6
    val prevCount = totalCount
    val change = diff(data, items).result
    data = items
    totalCount = c.size
    val count = math.min(change.count, cursor.count - offset - change.index)
    if (count > 5 && count > items.size / 2) {
      // revert to reporting full data set change if detected change is big (most of the items, excluding small windows)
      notifier.notifyDataSetChanged()
    } else change match {
      case Change.None if prevCount == totalCount => // nothing really changed
      case Change.Added(index, _) if prevCount + count == totalCount =>
        notifier.notifyItemRangeInserted(offset + index, count)
      case Change.Removed(index, _) if prevCount - count == totalCount =>
        notifier.notifyItemRangeRemoved(offset + index, count)
      case Change.Changed(index, _) if prevCount == totalCount =>
        notifier.notifyItemRangeChanged(offset + index, count)
      case _ =>
        // report full data set change if detected change doesn't add up with total count
        notifier.notifyDataSetChanged()
    }
  }

  private def diff(from: Seq[Entry], to: Seq[Entry], index: Int = 0, builder: ChangeBuilder = new ChangeBuilder): ChangeBuilder = (from.headOption, to.headOption) match {
    case (None, None)                           => builder
    case (Some(_), None)                        => builder.remove(index, from)
    case (None, Some(_))                        => builder.add(index, to)
    case (Some(fh), Some(th)) if fh.id == th.id => diff(from.tail, to.tail, index + 1, builder)
    case (Some(fh), Some(th)) if ord.gt(fh, th) => diff(from, to.tail, index + 1, builder.add(index, th))
    case (Some(fh), Some(_))                    => diff(from.tail, to, index, builder.remove(index, fh))
  }
}

object IndexWindow {

  sealed trait Change {
    val index: Int
    val count: Int
  }
  object Change {
    case class Added(index: Int, count: Int) extends Change
    case class Removed(index: Int, count: Int) extends Change
    case class Changed(index: Int, count: Int) extends Change
    case object None extends Change {
      val index = 0
      val count = 0
    }
  }

  class ChangeBuilder() {
    import Change._
    val diffs = new ArrayBuffer[Change]

    private def add(index: Int, count: Int): ChangeBuilder = diffs.lastOption match {
      case Some(Added(idx, c)) if index == idx + c + 1 =>
        diffs.update(diffs.size - 1, Added(idx, c + count))
        this
      case _ =>
        diffs += Added(index, count)
        this
    }

    private def remove(index: Int, count: Int): ChangeBuilder = diffs.lastOption match {
      case Some(Removed(idx, c)) if index == idx =>
        diffs.update(diffs.size - 1, Removed(idx, count + c))
        this
      case _ =>
        diffs += Removed(index, count)
        this
    }

    def add(index: Int, item: Entry): ChangeBuilder = add(index, 1)

    def add(index: Int, items: Seq[Entry]): ChangeBuilder = add(index, items.size)

    def remove(index: Int, item: Entry): ChangeBuilder = remove(index, 1)

    def remove(index: Int, items: Seq[Entry]): ChangeBuilder = remove(index, items.size)

    def result =
      if (diffs.isEmpty) Change.None
      else if (diffs.size == 1) diffs.head
      else {
        val head = diffs.head
        val last = diffs.last
        Changed(head.index, last.index + last.count - head.index)
      }
  }
}<|MERGE_RESOLUTION|>--- conflicted
+++ resolved
@@ -95,11 +95,7 @@
     * there is no intended use case for moving of message.
     */
   def cursorChanged(c: MessagesCursor) = {
-<<<<<<< HEAD
-    val items = if (c.size > 0) c.getEntries(offset, math.min(cursor.count - offset, 100)).toIndexedSeq else IndexedSeq[Entry]()
-=======
     val items = if (cursor.count > 0) c.getEntries(offset, math.min(cursor.count - offset, 100)).toIndexedSeq else IndexedSeq.empty
->>>>>>> 818ed4b6
     val prevCount = totalCount
     val change = diff(data, items).result
     data = items
