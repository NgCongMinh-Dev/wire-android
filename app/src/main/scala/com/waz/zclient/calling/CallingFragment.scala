--- conflicted
+++ resolved
@@ -28,12 +28,7 @@
 import com.waz.avs.{VideoPreview, VideoRenderer}
 import com.waz.model.{Dim2, UserId}
 import com.waz.service.call.Avs.VideoState
-<<<<<<< HEAD
-import com.waz.service.call.Avs.VideoState.Unknown
-import com.waz.threading.SerialDispatchQueue
-=======
 import com.waz.threading.{SerialDispatchQueue, Threading}
->>>>>>> 2720e47f
 import com.waz.utils.events.Signal
 import com.waz.utils.returning
 import com.waz.zclient.calling.controllers.CallController
@@ -73,16 +68,6 @@
     _.setBackgroundColor(getColor(R.color.black_16))
   }
 
-<<<<<<< HEAD
-  controller.allVideoReceiveStates.map(_.getOrElse(userId, Unknown)).onUi {
-    case VideoState.Paused => videoView.fadeOut()
-    case _                 => videoView.fadeIn()
-  }
-
-  Signal(controller.controlsVisible, shouldShowInfo).onUi {
-    case (false, true)  => videoCallInfo.fadeIn()
-    case _              => videoCallInfo.fadeOut()
-=======
   protected def registerHandler(view: View) =
     controller.allVideoReceiveStates.map(_.getOrElse(userId, VideoState.Unknown)).onUi {
       case VideoState.Paused | VideoState.Stopped => view.fadeOut()
@@ -93,7 +78,6 @@
     case (_, true, true) |
          (false, true, _) => videoCallInfo.fadeIn()
     case _                => videoCallInfo.fadeOut()
->>>>>>> 2720e47f
   }
 
   override def onLayout(changed: Boolean, left: Int, top: Int, right: Int, bottom: Int): Unit = {
