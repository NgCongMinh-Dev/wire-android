--- conflicted
+++ resolved
@@ -72,13 +72,8 @@
     supportLibVersion = '24.0.0'
     playServicesVersion = '10.0.1'
 
-<<<<<<< HEAD
     audioVersion = System.getenv("AUDIO_VERSION") ?: '1.209.0@aar'
-    zMessagingDevVersionBase = '90.1363'
-=======
-    audioVersion = System.getenv("AUDIO_VERSION") ?: '1.205.0@aar'
     zMessagingDevVersionBase = '91.1366'
->>>>>>> e8235281
     zMessagingDevVersion = "${zMessagingDevVersionBase}@aar"
     // Release version number must be like this X.0(.Y)
     zMessagingReleaseVersion = System.getenv("ZMESSAGING_VERSION") ?: '91.0.327@aar'
