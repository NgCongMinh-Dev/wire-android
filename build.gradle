--- conflicted
+++ resolved
@@ -76,11 +76,7 @@
     playServicesVersion = '11.0.0'
 
     audioVersion = System.getenv("AUDIO_VERSION") ?: '1.209.0@aar'
-<<<<<<< HEAD
-    zMessagingDevVersionBase = '106.1641'
-=======
     zMessagingDevVersionBase = '106.1643'
->>>>>>> 5fd60c0b
     zMessagingDevVersion = "${zMessagingDevVersionBase}@aar"
     // Release version number must be like this X.0(.Y)
     zMessagingReleaseVersion = System.getenv("ZMESSAGING_VERSION") ?: '106.0.389@aar'
@@ -91,7 +87,7 @@
     avsGroup = 'com.wire'
 
     // proprietary avs artifact configuration
-    customAvsVersion = '3.6.3@aar'
+    customAvsVersion = '3.6.7@aar'
     customAvsInternalVersion = customAvsVersion
     customAvsName = 'avs'
     customAvsGroup = 'com.wearezeta.avs'
